--- conflicted
+++ resolved
@@ -18,11 +18,8 @@
 import { feverServiceHooks } from "./services/fever"
 import { feedbinServiceHooks } from "./services/feedbin"
 import { gReaderServiceHooks } from "./services/greader"
-<<<<<<< HEAD
 import { minifluxServiceHooks } from "./services/miniflux"
-=======
 import { nextcloudServiceHooks } from "./services/nextcloud"
->>>>>>> 292fcc3e
 
 export interface ServiceHooks {
     authenticate?: (configs: ServiceConfigs) => Promise<boolean>
@@ -50,13 +47,10 @@
         case SyncService.GReader:
         case SyncService.Inoreader:
             return gReaderServiceHooks
-<<<<<<< HEAD
         case SyncService.Miniflux:
             return minifluxServiceHooks
-=======
         case SyncService.Nextcloud:
             return nextcloudServiceHooks
->>>>>>> 292fcc3e
         default:
             return {}
     }
